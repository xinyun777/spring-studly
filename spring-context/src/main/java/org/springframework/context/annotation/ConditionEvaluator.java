--- conflicted
+++ resolved
@@ -142,12 +142,8 @@
 		return (List<String[]>) (values != null ? values : Collections.emptyList());
 	}
 
-<<<<<<< HEAD
-	private Condition getCondition(String conditionClassName, ClassLoader classloader) {
-
-=======
+
 	private Condition getCondition(String conditionClassName, @Nullable ClassLoader classloader) {
->>>>>>> 25559b9e
 		Class<?> conditionClass = ClassUtils.resolveClassName(conditionClassName, classloader);
 		return (Condition) BeanUtils.instantiateClass(conditionClass);
 	}
