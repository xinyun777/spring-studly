buildscript {
	repositories {
		maven { url "https://repo.spring.io/plugins-release" }
	}
	dependencies {
		classpath("org.springframework.build.gradle:propdeps-plugin:0.0.7")
		classpath("org.asciidoctor:asciidoctor-gradle-plugin:1.5.2")
		classpath("io.spring.gradle:docbook-reference-plugin:0.3.0")
		classpath("ws.antonov.gradle.plugins:gradle-plugin-protobuf:0.9.1")
	}
}

ext {
	linkHomepage = 'https://projects.spring.io/spring-framework'
	linkCi = 'https://build.spring.io/browse/SPR'
	linkIssue = 'https://jira.spring.io/browse/SPR'
	linkScmUrl = 'https://github.com/spring-projects/spring-framework'
	linkScmConnection = 'scm:git:git://github.com/spring-projects/spring-framework.git'
	linkScmDevConnection = 'scm:git:ssh://git@github.com:spring-projects/spring-framework.git'

	moduleProjects  = subprojects.findAll {
		!it.name.equals('spring-build-src') && !it.name.equals('spring-framework-bom')
	}
}

configure(allprojects) { project ->
	group = "org.springframework"
	version = qualifyVersionIfNecessary(version)

	ext.aspectjVersion       = "1.8.5"
	ext.eclipselinkVersion   = "2.4.2"
	ext.ehcacheVersion       = "2.9.1"
	ext.ehcachejcacheVersion = "1.0.1"
	ext.fileuploadVersion    = "1.3.1"
	ext.freemarkerVersion    = "2.3.22"
	ext.groovyVersion        = "2.4.2"
	ext.gsonVersion          = "2.3.1"
	ext.hibernate3Version    = "3.6.10.Final"
	ext.hibernate4Version    = "4.3.8.Final"
	ext.hibval4Version       = "4.3.2.Final"
	ext.hibval5Version       = "5.2.0.Beta1"
	ext.hsqldbVersion        = "2.3.2"
	ext.httpclientVersion    = "4.4"
	ext.httpasyncVersion     = "4.0.2"
	ext.jackson2Version      = "2.5.1"
	ext.jasperreportsVersion = "6.0.3"
	ext.jettyVersion         = "9.2.10.v20150310"
	ext.jodaVersion          = "2.7"
	ext.jtaVersion           = "1.2"
	ext.junitVersion         = "4.12"
	ext.nettyVersion         = "4.0.26.Final"
	ext.openjpaVersion       = "2.2.2"  // 2.3.0 not Java 8 compatible (based on ASM 4)
	ext.protobufVersion      = "2.6.1"
	ext.reactorVersion       = "1.1.5.RELEASE"
	ext.slf4jVersion         = "1.7.10"
	ext.snakeyamlVersion     = "1.15"
	ext.snifferVersion       = "1.14"
	ext.testngVersion        = "6.8.21"
	ext.tiles2Version        = "2.2.2"
	ext.tiles3Version        = "3.0.5"
	ext.tomcatVersion        = "8.0.20"
	ext.tyrusVersion         = "1.3.5"  // constrained by WebLogic 12.1.3 support
	ext.undertowVersion      = "1.1.3.Final"
	ext.woodstoxVersion      = "4.4.1"
	ext.xmlunitVersion       = "1.6"
	ext.xstreamVersion       = "1.4.8"

	ext.gradleScriptDir = "${rootProject.projectDir}/gradle"

	apply plugin: "propdeps"
	apply plugin: "java"
	apply plugin: "test-source-set-dependencies"
	apply from: "${gradleScriptDir}/ide.gradle"

	configurations {
		sniffer
		javaApiSignature
	}

	compileJava.options*.compilerArgs = [
		"-Xlint:serial", "-Xlint:varargs", "-Xlint:cast", "-Xlint:classfile",
		"-Xlint:dep-ann", "-Xlint:divzero", "-Xlint:empty", "-Xlint:finally",
		"-Xlint:overrides", "-Xlint:path", "-Xlint:processing", "-Xlint:static",
		"-Xlint:try", "-Xlint:fallthrough", "-Xlint:rawtypes", "-Xlint:deprecation",
		"-Xlint:unchecked", "-Xlint:-options", "-Werror"
	]

	compileTestJava.options*.compilerArgs = [
		"-Xlint:serial", "-Xlint:varargs", "-Xlint:cast", "-Xlint:classfile",
		"-Xlint:dep-ann", "-Xlint:divzero", "-Xlint:empty", "-Xlint:finally",
		"-Xlint:overrides", "-Xlint:path", "-Xlint:processing", "-Xlint:static",
		"-Xlint:try", "-Xlint:-fallthrough", "-Xlint:-rawtypes", "-Xlint:-deprecation",
		"-Xlint:-unchecked", "-Xlint:-options"]

	compileJava {
		sourceCompatibility=1.6
		targetCompatibility=1.6
	}

	compileTestJava {
		sourceCompatibility=1.8
		targetCompatibility=1.8
		options.compilerArgs += "-parameters"
	}

	test {
		systemProperty("java.awt.headless", "true")
		systemProperty("testGroups", project.properties.get("testGroups"))
		scanForTestClasses = false
		include(["**/*Tests.class", "**/*Test.class"])
		// Since we set scanForTestClasses to false, we need to filter out inner
		// classes with the "$" pattern; otherwise, using -Dtest.single=MyTests to
		// run MyTests by itself will fail if MyTests contains any inner classes.
		exclude(["**/Abstract*.class", '**/*$*'])
	}

	repositories {
<<<<<<< HEAD
		maven { url "http://repo.spring.io/libs-release" }
		maven { url "http://repo.spring.io/milestone" }  // for AspectJ 1.8.0.M1
		maven { url "https://repository.apache.org/content/repositories/releases" } // tomcat 8 RC3
		maven { url "https://repository.apache.org/content/repositories/snapshots" } // tomcat-websocket-* snapshots
		maven { url "https://maven.java.net/content/repositories/releases" } //  javax.websocket, tyrus		
        maven { url "https://oss.sonatype.org/content/repositories/snapshots"} // org.asynchttpclient
        maven { url "https://oss.sonatype.org/content/repositories/releases"} // io.netty
=======
		maven { url "https://repo.spring.io/libs-release" }
		maven { url "https://repo.spring.io/milestone" }
>>>>>>> 02fed527
	}

	dependencies {
		testCompile("junit:junit:${junitVersion}") {
			exclude group:'org.hamcrest', module:'hamcrest-core'
		}
		testCompile("org.mockito:mockito-core:1.9.5") {
			exclude group:'org.hamcrest', module:'hamcrest-core'
		}
		testCompile("org.hamcrest:hamcrest-all:1.3")

		sniffer("org.codehaus.mojo:animal-sniffer-ant-tasks:${snifferVersion}")
		javaApiSignature("org.codehaus.mojo.signature:java16:1.1@signature")  // as from JDK 6 update 18
	}

	task copyJavaApiSignature(type: Copy) {
		ext.to = file("$buildDir/javaApiSignature/")
		description "Copy the resolved Animal Sniffer signature dependency artifact to a known location and name"
		from configurations.javaApiSignature
		into to
		rename '.*signature', 'javaApi.signature'
	}

	task sniff {
		group = "Verification"
		description = "Checks the Java API signatures"

		dependsOn compileJava
		dependsOn copyJavaApiSignature

		inputs.dir sourceSets.main.output.classesDir
		inputs.dir copyJavaApiSignature.to

		doLast {
			ant.taskdef(
				name: 'animalSniffer',
				classname: 'org.codehaus.mojo.animal_sniffer.ant.CheckSignatureTask',
				classpath: configurations.sniffer.asPath
			)

			ant.animalSniffer(
					signature: "$buildDir/javaApiSignature/javaApi.signature",
					classpath: sourceSets.main.compileClasspath.asPath) {
				path(path: sourceSets.main.output.classesDir)
				annotation(className: "org.springframework.lang.UsesJava7")
				annotation(className: "org.springframework.lang.UsesJava8")
				annotation(className: "org.springframework.lang.UsesSunHttpServer")
			}
		}
	}

	ext.javadocLinks = [
		"http://docs.oracle.com/javase/8/docs/api/",
		"http://docs.oracle.com/javaee/7/api/",
		"http://docs.oracle.com/cd/E13222_01/wls/docs90/javadocs/",  // CommonJ
		"http://pic.dhe.ibm.com/infocenter/wasinfo/v7r0/topic/com.ibm.websphere.javadoc.doc/web/apidocs/",
		"http://glassfish.java.net/nonav/docs/v3/api/",
		"http://docs.jboss.org/jbossas/javadoc/4.0.5/connector/",
		"http://docs.jboss.org/jbossas/javadoc/7.1.2.Final/",
		"http://commons.apache.org/proper/commons-lang/javadocs/api-2.5/",
		"http://commons.apache.org/proper/commons-codec/apidocs/",
		"http://commons.apache.org/proper/commons-dbcp/apidocs/",
		"http://portals.apache.org/pluto/portlet-2.0-apidocs/",
		"http://tiles.apache.org/tiles-request/apidocs/",
		"http://tiles.apache.org/framework/apidocs/",
		"http://aopalliance.sourceforge.net/doc/",
		"http://www.eclipse.org/aspectj/doc/released/aspectj5rt-api/",
		"http://ehcache.org/apidocs/",
		"http://quartz-scheduler.org/api/2.2.0/",
		"http://fasterxml.github.com/jackson-core/javadoc/2.3.0/",
		"http://fasterxml.github.com/jackson-databind/javadoc/2.3.0/",
		"http://fasterxml.github.io/jackson-dataformat-xml/javadoc/2.3.0/",
		"http://hc.apache.org/httpcomponents-client-ga/httpclient/apidocs/"
	] as String[]
}

configure(subprojects - project(":spring-build-src")) { subproject ->
	apply plugin: "merge"
	apply from: "${gradleScriptDir}/publish-maven.gradle"

	configurations {
		jacoco
	}

	dependencies {
		jacoco("org.jacoco:org.jacoco.agent:0.7.1.201405082137:runtime")
	}

	gradle.taskGraph.whenReady {taskGraph ->
		if (taskGraph.hasTask(':sonarRunner')) {
			test.jvmArgs "-javaagent:${configurations.jacoco.asPath}=destfile=${buildDir}/jacoco.exec,includes=org.springframework.*"
		}
	}

	jar {
		manifest.attributes["Created-By"] =
			"${System.getProperty("java.version")} (${System.getProperty("java.specification.vendor")})"
		manifest.attributes["Implementation-Title"] = subproject.name
		manifest.attributes["Implementation-Version"] = subproject.version

		from("${rootProject.projectDir}/src/dist") {
			include "license.txt"
			include "notice.txt"
			into "META-INF"
			expand(copyright: new Date().format("yyyy"), version: project.version)
		}
	}

	javadoc {
		description = "Generates project-level javadoc for use in -javadoc jar"

		options.memberLevel = org.gradle.external.javadoc.JavadocMemberLevel.PROTECTED
		options.author = true
		options.header = project.name
		options.links(project.ext.javadocLinks)
		options.addStringOption('Xdoclint:none', '-quiet')

		// suppress warnings due to cross-module @see and @link references;
		// note that global 'api' task does display all warnings.
		logging.captureStandardError LogLevel.INFO
		logging.captureStandardOutput LogLevel.INFO // suppress "## warnings" message
	}

	task sourcesJar(type: Jar, dependsOn: classes) {
		classifier = 'sources'
		from sourceSets.main.allSource
		// don't include or exclude anything explicitly by default. See SPR-12085.
	}

	task javadocJar(type: Jar) {
		classifier = "javadoc"
		from javadoc
	}

	artifacts {
		archives sourcesJar
		archives javadocJar
	}
}

project("spring-build-src") {
	description = "Exposes gradle buildSrc for IDE support"
	apply plugin: "groovy"

	dependencies {
		compile gradleApi()
		compile localGroovy()
	}

	configurations.archives.artifacts.clear()
}

project("spring-core") {
	description = "Spring Core"

	// As of Spring 4.0.3, spring-core includes asm 5.0 and repackages cglib 3.1, inlining
	// both into the spring-core jar. cglib 3.1 itself depends on asm 4+, and is therefore
	// further transformed by the JarJar task to depend on org.springframework.asm; this
	// avoids including two different copies of asm unnecessarily.
	def cglibVersion = "3.1"
	def objenesisVersion = "2.1"

	configurations {
		jarjar
		cglib
		objenesis
	}

	task cglibRepackJar(type: Jar) { repackJar ->
		repackJar.baseName = "spring-cglib-repack"
		repackJar.version = cglibVersion

		doLast() {
			project.ant {
				taskdef name: "jarjar", classname: "com.tonicsystems.jarjar.JarJarTask",
					classpath: configurations.jarjar.asPath
				jarjar(destfile: repackJar.archivePath) {
					configurations.cglib.each { originalJar ->
						zipfileset(src: originalJar)
					}
					// repackage net.sf.cglib => org.springframework.cglib
					rule(pattern: "net.sf.cglib.**", result: "org.springframework.cglib.@1")
					// as mentioned above, transform cglib"s internal asm dependencies from
					// org.objectweb.asm => org.springframework.asm. Doing this counts on the
					// the fact that Spring and cglib depend on the same version of asm!
					rule(pattern: "org.objectweb.asm.**", result: "org.springframework.asm.@1")
				}
			}
		}
	}

	task objenesisRepackJar(type: Jar) { repackJar ->
		repackJar.baseName = "spring-objenesis-repack"
		repackJar.version = objenesisVersion

		doLast() {
			project.ant {
				taskdef name: "jarjar", classname: "com.tonicsystems.jarjar.JarJarTask",
					classpath: configurations.jarjar.asPath
				jarjar(destfile: repackJar.archivePath) {
					configurations.objenesis.each { originalJar ->
						zipfileset(src: originalJar)
					}
					// repackage org.objenesis => org.springframework.objenesis
					rule(pattern: "org.objenesis.**", result: "org.springframework.objenesis.@1")
				}
			}
		}
	}

	dependencies {
		cglib("cglib:cglib:${cglibVersion}@jar")
		objenesis("org.objenesis:objenesis:${objenesisVersion}@jar")
		jarjar("com.googlecode.jarjar:jarjar:1.3")

		compile(files(cglibRepackJar))
		compile(files(objenesisRepackJar))
		compile("commons-logging:commons-logging:1.2")
		optional("commons-codec:commons-codec:1.10")
		optional("org.aspectj:aspectjweaver:${aspectjVersion}")
		optional("net.sf.jopt-simple:jopt-simple:4.8")
		optional("log4j:log4j:1.2.17")
		testCompile("org.apache.tomcat.embed:tomcat-embed-core:${tomcatVersion}")
		testCompile("xmlunit:xmlunit:${xmlunitVersion}")
		testCompile("org.codehaus.woodstox:woodstox-core-asl:${woodstoxVersion}") {
			exclude group: "stax", module: "stax-api"
		}
	}

	jar {
		// inline repackaged cglib classes directly into the spring-core jar
		dependsOn cglibRepackJar
		from(zipTree(cglibRepackJar.archivePath)) {
			include "org/springframework/cglib/**"
		}

		dependsOn objenesisRepackJar
		from(zipTree(objenesisRepackJar.archivePath)) {
			include "org/springframework/objenesis/**"
		}
	}
}

project("spring-beans") {
	description = "Spring Beans"

	dependencies {
		compile(project(":spring-core"))
		compile(files(project(":spring-core").cglibRepackJar))
		optional("javax.inject:javax.inject:1")
		optional("javax.el:javax.el-api:2.2.5")
		optional("org.yaml:snakeyaml:${snakeyamlVersion}")
		testCompile("log4j:log4j:1.2.17")
		testCompile("org.apache.tomcat.embed:tomcat-embed-core:${tomcatVersion}")
    }
}

project("spring-beans-groovy") {
	description "Groovy Bean Definitions"
	merge.into = project(":spring-beans")
	apply plugin: "groovy"

	dependencies {
		compile(project(":spring-core"))
		optional("org.codehaus.groovy:groovy-all:${groovyVersion}")
	}

	// this module's Java and Groovy sources need to be compiled together
	compileJava.enabled=false
	sourceSets {
		main {
			groovy {
				srcDir "src/main/java"
			}
		}
	}

	compileGroovy {
		sourceCompatibility=1.6
		targetCompatibility=1.6
	}
}

project("spring-aop") {
	description = "Spring AOP"

	dependencies {
		compile(project(":spring-beans"))
		compile(project(":spring-core"))
		compile(files(project(":spring-core").cglibRepackJar))
		compile(files(project(":spring-core").objenesisRepackJar))
		compile("aopalliance:aopalliance:1.0")
		optional("org.aspectj:aspectjweaver:${aspectjVersion}")
		optional("commons-pool:commons-pool:1.6")
		optional("org.apache.commons:commons-pool2:2.2")
		optional("com.jamonapi:jamon:2.81")
	}
}

project("spring-expression") {
	description = "Spring Expression Language (SpEL)"

	dependencies {
		compile(project(":spring-core"))
	}
}

project("spring-instrument") {
	description = "Spring Instrument"

	jar {
		manifest.attributes["Premain-Class"] =
			"org.springframework.instrument.InstrumentationSavingAgent"
		manifest.attributes["Agent-Class"] =
			"org.springframework.instrument.InstrumentationSavingAgent"
		manifest.attributes["Can-Redefine-Classes"] = "true"
		manifest.attributes["Can-Retransform-Classes"] = "true"
		manifest.attributes["Can-Set-Native-Method-Prefix"] = "false"
	}
}

project("spring-instrument-tomcat") {
	description = "Spring Instrument Tomcat"

	dependencies {
		provided("org.apache.tomcat:catalina:6.0.16")
	}
}

project("spring-context") {
	description = "Spring Context"
	apply plugin: "groovy"

	dependencies {
		compile(project(":spring-aop"))
		compile(project(":spring-beans"))
		compile(project(":spring-expression"))
		compile(project(":spring-core"))
		compile(files(project(":spring-core").cglibRepackJar))
		optional(project(":spring-instrument"))
		optional("javax.inject:javax.inject:1")
		optional("javax.ejb:ejb-api:3.0")
		optional("javax.enterprise.concurrent:javax.enterprise.concurrent-api:1.0")
		optional("javax.money:money-api:1.0-RC3")
		optional("org.eclipse.persistence:javax.persistence:2.0.0")
		optional("javax.validation:validation-api:1.0.0.GA")
		optional("org.hibernate:hibernate-validator:${hibval4Version}")
		optional("joda-time:joda-time:${jodaVersion}")
		optional("org.aspectj:aspectjweaver:${aspectjVersion}")
		optional("org.codehaus.groovy:groovy-all:${groovyVersion}")
		optional("org.beanshell:bsh:2.0b4")
		optional("org.jruby:jruby:1.7.19")
		testCompile("javax.inject:javax.inject-tck:1")
		testCompile("org.javamoney:moneta:1.0-RC3")
		testCompile("commons-dbcp:commons-dbcp:1.4")
		testCompile("org.apache.commons:commons-pool2:2.2")
		testCompile("org.slf4j:slf4j-api:${slf4jVersion}")
	}
}

project("spring-messaging") {
	description = "Spring Messaging"

	dependencies {
		compile(project(":spring-beans"))
		compile(project(":spring-core"))
		compile(project(":spring-context"))
		optional("org.projectreactor:reactor-core:${reactorVersion}")
		optional("org.projectreactor:reactor-net:${reactorVersion}") {
			exclude group: "io.netty", module: "netty-all"
		}
		optional("org.eclipse.jetty.websocket:websocket-server:${jettyVersion}") {
			exclude group: "javax.servlet", module: "javax.servlet-api"
		}
		optional("org.eclipse.jetty.websocket:websocket-client:${jettyVersion}")
		optional("com.fasterxml.jackson.core:jackson-databind:${jackson2Version}")
		testCompile(project(":spring-test"))
		testCompile("javax.inject:javax.inject-tck:1")
		testCompile("javax.servlet:javax.servlet-api:3.1.0")
		testCompile("javax.validation:validation-api:1.0.0.GA")
		testCompile("com.thoughtworks.xstream:xstream:${xstreamVersion}")
		testCompile("org.apache.activemq:activemq-broker:5.8.0")
		testCompile("org.apache.activemq:activemq-kahadb-store:5.8.0") {
			exclude group: "org.springframework", module: "spring-context"
		}
		testCompile("org.apache.activemq:activemq-stomp:5.8.0")
		testCompile("org.eclipse.jetty:jetty-webapp:${jettyVersion}") {
			exclude group: "javax.servlet", module: "javax.servlet-api"
		}
		testCompile("org.apache.tomcat.embed:tomcat-embed-core:${tomcatVersion}")
		testCompile("org.apache.tomcat.embed:tomcat-embed-websocket:${tomcatVersion}")
		testCompile("org.apache.tomcat.embed:tomcat-embed-logging-juli:${tomcatVersion}")
		testCompile("io.netty:netty-all:${nettyVersion}")
		testCompile("commons-dbcp:commons-dbcp:1.4")
		testCompile("log4j:log4j:1.2.17")
		testCompile("org.slf4j:slf4j-jcl:${slf4jVersion}")
	}
}

project("spring-tx") {
	description = "Spring Transaction"

	dependencies {
		compile(project(":spring-beans"))
		compile(project(":spring-core"))
		optional(project(":spring-aop"))
		optional(project(":spring-context"))  // for JCA, @EnableTransactionManagement
		optional("aopalliance:aopalliance:1.0")
		optional("javax.transaction:javax.transaction-api:${jtaVersion}")
		optional("javax.resource:connector-api:1.5")
		optional("javax.ejb:ejb-api:3.0")
		optional("com.ibm.websphere:uow:6.0.2.17")
		testCompile("org.aspectj:aspectjweaver:${aspectjVersion}")
		testCompile("org.eclipse.persistence:javax.persistence:2.0.0")
	}
}

project("spring-oxm") {
	description = "Spring Object/XML Marshalling"
	apply from: "oxm.gradle"

	compileTestJava {
		// necessary to avoid java.lang.VerifyError on jibx compilation
		// see http://jira.codehaus.org/browse/JIBX-465
		sourceCompatibility=1.6
		targetCompatibility=1.6
	}

	if (System.getProperty("java.version").contains("1.9.")) {
		// necessary because castor and xjc tasks cannot find the JDK's compiler on JDK 9
		compileTestJava.enabled = false
	}

	dependencies {
		compile(project(":spring-beans"))
		compile(project(":spring-core"))
		optional("org.codehaus.castor:castor-xml:1.3.3")  {
			exclude group: 'stax', module: 'stax-api'
			exclude group: "org.springframework", module: "spring-context"
		}
		optional("org.apache.xmlbeans:xmlbeans:2.6.0") {
			exclude group: 'stax', module: 'stax-api'
		}
		optional("com.thoughtworks.xstream:xstream:${xstreamVersion}") {
			exclude group: 'xpp3', module: 'xpp3_min'
			exclude group: 'xmlpull', module: 'xmlpull'
		}
		optional("org.jibx:jibx-run:1.2.6")
		testCompile(project(":spring-context"))
		testCompile("xmlunit:xmlunit:${xmlunitVersion}")
		testCompile("xpp3:xpp3:1.1.4c")
		testCompile("org.codehaus.jettison:jettison:1.3.7") {
			exclude group: 'stax', module: 'stax-api'
		}
		if (compileTestJava.enabled) {
			testCompile(files(genCastor.classesDir).builtBy(genCastor))
			testCompile(files(genJaxb.classesDir).builtBy(genJaxb))
			testCompile(files(genXmlbeans.classesDir).builtBy(genXmlbeans))
		}
	}
}

project("spring-jms") {
	description = "Spring JMS"

	dependencies {
		compile(project(":spring-core"))
		compile(project(":spring-beans"))
		compile(project(":spring-aop"))
		compile(project(":spring-context"))
		compile(project(":spring-messaging"))
		compile(project(":spring-tx"))
		provided("javax.jms:jms-api:1.1-rev-1")
		optional(project(":spring-oxm"))
		optional("aopalliance:aopalliance:1.0")
		optional("javax.transaction:javax.transaction-api:${jtaVersion}")
		optional("javax.resource:connector-api:1.5")
		optional("com.fasterxml.jackson.core:jackson-databind:${jackson2Version}")
	}
}

project("spring-jdbc") {
	description = "Spring JDBC"

	dependencies {
		compile(project(":spring-beans"))
		compile(project(":spring-core"))
		compile(project(":spring-tx"))
		optional(project(":spring-context"))  // for JndiDataSourceLookup
		optional("javax.transaction:javax.transaction-api:${jtaVersion}")
		optional("com.mchange:c3p0:0.9.2.1")
		optional("org.hsqldb:hsqldb:${hsqldbVersion}")
		optional("com.h2database:h2:1.4.186")
		optional("org.apache.derby:derby:10.11.1.1")
		optional("org.apache.derby:derbyclient:10.11.1.1")
	}
}

project("spring-context-support") {
	description = "Spring Context Support"

	dependencies {
		compile(project(":spring-core"))
		compile(project(":spring-beans"))
		compile(project(":spring-context"))
		optional(project(":spring-jdbc"))  // for Quartz support
		optional(project(":spring-tx"))  // for Quartz support
		optional("javax.mail:javax.mail-api:1.5.2")
		optional("javax.cache:cache-api:1.0.0")
		optional("com.google.guava:guava:18.0")
		optional("net.sf.ehcache:ehcache:${ehcacheVersion}")
		optional("org.quartz-scheduler:quartz:2.2.1")
		optional("org.codehaus.fabric3.api:commonj:1.1.0")
		optional("org.apache.velocity:velocity:1.7")
		optional("org.freemarker:freemarker:${freemarkerVersion}")
		optional("com.lowagie:itext:2.1.7")
		optional("net.sf.jasperreports:jasperreports:$jasperreportsVersion") {
			exclude group: "com.fasterxml.jackson.core", module: "jackson-annotations"
			exclude group: "com.fasterxml.jackson.core", module: "jackson-core"
			exclude group: "com.fasterxml.jackson.core", module: "jackson-databind"
			exclude group: "org.olap4j", module: "olap4j"
			exclude group: "xml-apis", module: "xml-apis"
			exclude group: "org.springframework", module: "spring-context"
		}
		testCompile(project(":spring-context"))
		testCompile("org.apache.poi:poi:3.11")
		testCompile("commons-beanutils:commons-beanutils:1.8.0")  // for Velocity/JasperReports
		testCompile("commons-digester:commons-digester:1.8.1")  // for Velocity/JasperReports
		testCompile("org.hsqldb:hsqldb:${hsqldbVersion}")
		testCompile("org.slf4j:slf4j-api:${slf4jVersion}")
		testCompile("org.ehcache:jcache:${ehcachejcacheVersion}")
		testRuntime("com.sun.mail:javax.mail:1.5.2")
	}
}

project("spring-web") {
	description = "Spring Web"
	apply plugin: "groovy"

	// Re-generate Protobuf classes from *.proto files and move them in test sources
	if (project.hasProperty('genProtobuf')) {
		apply plugin: 'protobuf'

		task updateGenProtobuf(type:Copy, dependsOn: ":spring-web:generateTestProto") {
			from "${project.buildDir}/generated-sources/test/"
			into "${projectDir}/src/test/java"
			doLast {
				project.delete "${project.buildDir}/generated-sources/test"
			}
		}

		tasks.getByPath("compileTestJava").dependsOn "updateGenProtobuf"
	}

	dependencies {
		compile(project(":spring-aop"))  // for JaxWsPortProxyFactoryBean
		compile(project(":spring-beans"))  // for MultipartFilter
		compile(project(":spring-context"))
		compile(project(":spring-core"))
		provided("javax.servlet:javax.servlet-api:3.0.1")
<<<<<<< HEAD
		provided("javax.servlet.jsp:jsp-api:2.1")
		provided("javax.activation:activation:1.1")
		optional("com.caucho:hessian:4.0.7")
		optional("rome:rome:1.0")
		optional("commons-fileupload:commons-fileupload:1.3")
		optional("org.apache.httpcomponents:httpclient:4.3-beta2")
		optional("org.apache.httpcomponents:httpasyncclient:4.0-beta4")
        optional("org.asynchttpclient:async-http-client-api:2.0.0-SNAPSHOT")
        optional("org.asynchttpclient:async-http-client-netty-provider:2.0.0-SNAPSHOT")
        optional("io.netty:netty-all:4.0.10.Final")
		optional("org.codehaus.jackson:jackson-mapper-asl:1.9.12")
		optional("com.fasterxml.jackson.core:jackson-databind:2.2.0")
		optional("taglibs:standard:1.1.2")
		optional("org.eclipse.jetty:jetty-servlet:8.1.5.v20120716") {
			exclude group: "org.eclipse.jetty.orbit", module: "javax.servlet"
		}
		optional("org.eclipse.jetty:jetty-server:8.1.5.v20120716") {
			exclude group: "org.eclipse.jetty.orbit", module: "javax.servlet"
=======
		optional(project(":spring-oxm"))  // for MarshallingHttpMessageConverter
		optional("javax.servlet.jsp:javax.servlet.jsp-api:2.2.1")
		optional("javax.portlet:portlet-api:2.0")
		optional("javax.el:javax.el-api:2.2.5")
		optional("javax.faces:javax.faces-api:2.2")
		optional("aopalliance:aopalliance:1.0")
		optional("org.codehaus.groovy:groovy-all:${groovyVersion}")
		optional("com.caucho:hessian:4.0.38")
		optional("commons-fileupload:commons-fileupload:${fileuploadVersion}")
		optional("org.apache.httpcomponents:httpclient:${httpclientVersion}")
		optional("org.apache.httpcomponents:httpasyncclient:${httpasyncVersion}")
		optional("io.netty:netty-all:${nettyVersion}")
		optional("com.fasterxml.jackson.core:jackson-databind:${jackson2Version}")
		optional("com.fasterxml.jackson.dataformat:jackson-dataformat-xml:${jackson2Version}")
		optional("com.google.code.gson:gson:${gsonVersion}")
		optional("com.rometools:rome:1.5.0")
		optional("org.eclipse.jetty:jetty-servlet:${jettyVersion}") {
			exclude group: "javax.servlet", module: "javax.servlet-api"
		}
		optional("org.eclipse.jetty:jetty-server:${jettyVersion}") {
			exclude group: "javax.servlet", module: "javax.servlet-api"
>>>>>>> 02fed527
		}
		optional("log4j:log4j:1.2.17")
		optional("com.googlecode.protobuf-java-format:protobuf-java-format:1.2")
		optional("com.google.protobuf:protobuf-java:${protobufVersion}")
		optional("javax.mail:javax.mail-api:1.5.2")
        optional("com.squareup.okhttp:okhttp:2.2.0")
		testCompile(project(":spring-context-support"))  // for JafMediaTypeFactory
		testCompile("xmlunit:xmlunit:${xmlunitVersion}")
		testCompile("org.slf4j:slf4j-jcl:${slf4jVersion}")
		testCompile("org.apache.taglibs:taglibs-standard-jstlel:1.2.1") {
			exclude group: "org.apache.taglibs", module: "taglibs-standard-spec"
		}
		testCompile("com.fasterxml.jackson.datatype:jackson-datatype-joda:${jackson2Version}")
		testRuntime("com.sun.mail:javax.mail:1.5.2")
	}
}

project("spring-websocket") {
	description = "Spring WebSocket"

	dependencies {
		compile(project(":spring-core"))
		compile(project(":spring-context"))
		compile(project(":spring-web"))
		optional(project(":spring-messaging"))
		optional(project(":spring-webmvc"))
		optional("javax.servlet:javax.servlet-api:3.1.0")
		optional("javax.websocket:javax.websocket-api:1.0")
		optional("org.apache.tomcat:tomcat-websocket:${tomcatVersion}") {
			exclude group: "org.apache.tomcat", module: "tomcat-websocket-api"
			exclude group: "org.apache.tomcat", module: "tomcat-servlet-api"
		}
		optional("org.glassfish.tyrus:tyrus-spi:${tyrusVersion}")
		optional("org.glassfish.tyrus:tyrus-core:${tyrusVersion}")
		optional("org.glassfish.tyrus:tyrus-server:${tyrusVersion}")
		optional("org.glassfish.tyrus:tyrus-container-servlet:${tyrusVersion}")
		optional("org.eclipse.jetty:jetty-webapp:${jettyVersion}") {
			exclude group: "javax.servlet", module: "javax.servlet"
		}
		optional("org.eclipse.jetty.websocket:websocket-server:${jettyVersion}") {
			exclude group: "javax.servlet", module: "javax.servlet"
		}
		optional("org.eclipse.jetty.websocket:websocket-client:${jettyVersion}")
		optional("org.eclipse.jetty:jetty-client:${jettyVersion}")
		optional("io.undertow:undertow-core:${undertowVersion}")
		optional("io.undertow:undertow-servlet:${undertowVersion}") {
			exclude group: "org.jboss.spec.javax.servlet", module: "jboss-servlet-api_3.1_spec"
			exclude group: "org.jboss.spec.javax.annotation", module: "jboss-annotations-api_1.2_spec"
		}
		optional("io.undertow:undertow-websockets-jsr:${undertowVersion}") {
			exclude group: "org.jboss.spec.javax.websocket", module: "jboss-websocket-api_1.1_spec"
		}
		optional("com.fasterxml.jackson.core:jackson-databind:${jackson2Version}")
		testCompile("org.apache.tomcat.embed:tomcat-embed-core:${tomcatVersion}")
		testCompile("org.apache.tomcat.embed:tomcat-embed-websocket:${tomcatVersion}")
		testCompile("org.apache.tomcat.embed:tomcat-embed-logging-juli:${tomcatVersion}")
		testCompile("org.projectreactor:reactor-core:${reactorVersion}")
		testCompile("org.projectreactor:reactor-net:${reactorVersion}")
		testCompile("log4j:log4j:1.2.17")
		testCompile("org.slf4j:slf4j-jcl:${slf4jVersion}")
	}
}

project("spring-orm") {
	description = "Spring Object/Relational Mapping"

	dependencies {
		compile(project(":spring-beans"))
		compile(project(":spring-core"))
		compile(project(":spring-jdbc"))
		compile(project(":spring-tx"))
		optional(project(":spring-aop"))
		optional(project(":spring-context"))
		optional(project(":spring-web"))
		optional("aopalliance:aopalliance:1.0")
		optional("org.eclipse.persistence:javax.persistence:2.0.5")
		optional("org.eclipse.persistence:org.eclipse.persistence.core:${eclipselinkVersion}")
		optional("org.eclipse.persistence:org.eclipse.persistence.jpa:${eclipselinkVersion}") {
			exclude group: 'org.eclipse.persistence', module: 'javax.persistence'
		}
		optional("org.hibernate:hibernate-core:${hibernate3Version}") {
			exclude group: 'org.hibernate.javax.persistence', module: 'hibernate-jpa-2.0-api'
			exclude group: 'javax.transaction', module: 'jta'
		}
		optional("org.hibernate:hibernate-entitymanager:${hibernate3Version}") {
			exclude group: 'org.hibernate.javax.persistence', module: 'hibernate-jpa-2.0-api'
		}
		optional("org.apache.openjpa:openjpa:${openjpaVersion}") {
			exclude group: 'junit', module: 'junit'
			exclude group: 'org.apache.geronimo.specs', module: 'geronimo-jpa_2.0_spec'
			exclude group: 'org.apache.geronimo.specs', module: 'geronimo-jta_1.1_spec'
			exclude group: 'org.apache.geronimo.specs', module: 'geronimo-jms_1.1_spec'
		}
		optional("javax.jdo:jdo-api:3.0.1") {
			exclude group: 'javax.transaction', module: 'transaction-api'
		}
		optional("javax.servlet:javax.servlet-api:3.0.1")
		testCompile("commons-dbcp:commons-dbcp:1.4")
		testCompile("org.aspectj:aspectjweaver:${aspectjVersion}")
		testCompile("org.hsqldb:hsqldb:${hsqldbVersion}")
		testCompile("org.slf4j:slf4j-jcl:${slf4jVersion}")
	}
}

project("spring-orm-hibernate4") {
	description = "Spring Object/Relational Mapping - Hibernate 4 support"
	merge.into = project(":spring-orm")

	dependencies {
		provided(project(":spring-jdbc"))
		provided(project(":spring-tx"))
		optional(project(":spring-web"))
		optional("org.hibernate:hibernate-core:${hibernate4Version}")
		optional("org.hibernate:hibernate-entitymanager:${hibernate4Version}")
		optional("javax.servlet:javax.servlet-api:3.0.1")
        optional("aopalliance:aopalliance:1.0")
		testCompile("javax.validation:validation-api:1.1.0.GA")
		testCompile("org.hibernate:hibernate-validator:${hibval5Version}")
		testCompile("javax.el:javax.el-api:2.2.5")
		testCompile("org.glassfish.web:javax.el:2.2.6")
	}
}

project("spring-webmvc") {
	description = "Spring Web MVC"

	dependencies {
		compile(project(":spring-beans"))
		compile(project(":spring-context"))
		compile(project(":spring-core"))
		compile(files(project(":spring-core").objenesisRepackJar))
		compile(project(":spring-expression"))
		compile(project(":spring-web"))
		provided("javax.servlet:javax.servlet-api:3.0.1")
		optional(project(":spring-context-support"))  // for Velocity support
		optional(project(":spring-oxm"))  // for MarshallingView
		optional("javax.servlet.jsp:javax.servlet.jsp-api:2.2.1")
		optional("javax.servlet.jsp.jstl:javax.servlet.jsp.jstl-api:1.2.1")
		optional("net.sourceforge.jexcelapi:jxl:2.6.12")
		optional("org.apache.poi:poi:3.11")
		optional("org.apache.velocity:velocity:1.7")
		optional("velocity-tools:velocity-tools-view:1.4")
		optional("org.freemarker:freemarker:${freemarkerVersion}")
		optional("org.codehaus.groovy:groovy-all:${groovyVersion}")
		optional("com.lowagie:itext:2.1.7")
		optional("net.sf.jasperreports:jasperreports:$jasperreportsVersion") {
			exclude group: "com.fasterxml.jackson.core", module: "jackson-annotations"
			exclude group: "com.fasterxml.jackson.core", module: "jackson-core"
			exclude group: "com.fasterxml.jackson.core", module: "jackson-databind"
			exclude group: "org.olap4j", module: "olap4j"
			exclude group: "xml-apis", module: "xml-apis"
			exclude group: "org.springframework", module: "spring-context"
		}
		optional("com.fasterxml.jackson.core:jackson-databind:${jackson2Version}")
		optional("com.fasterxml.jackson.dataformat:jackson-dataformat-xml:${jackson2Version}")
		optional("com.rometools:rome:1.5.0")
		optional("javax.el:javax.el-api:2.2.5")
		optional("org.apache.tiles:tiles-api:${tiles3Version}")
		optional("org.apache.tiles:tiles-core:${tiles3Version}") {
			exclude group: "org.slf4j", module: "jcl-over-slf4j"
		}
		optional("org.apache.tiles:tiles-servlet:${tiles3Version}") {
			exclude group: "org.slf4j", module: "jcl-over-slf4j"
		}
		optional("org.apache.tiles:tiles-jsp:${tiles3Version}") {
			exclude group: "org.slf4j", module: "jcl-over-slf4j"
		}
		optional("org.apache.tiles:tiles-el:${tiles3Version}") {
			exclude group: "org.slf4j", module: "jcl-over-slf4j"
		}
		optional("org.apache.tiles:tiles-extras:${tiles3Version}") {
			exclude group: "org.slf4j", module: "jcl-over-slf4j"
			exclude group: "org.springframework", module: "spring-web"
		}
		testCompile(project(":spring-aop"))
		testCompile("rhino:js:1.7R1")
		testCompile("xmlunit:xmlunit:${xmlunitVersion}")
		testCompile("dom4j:dom4j:1.6.1") {
			exclude group: "xml-apis", module: "xml-apis"
		}
		testCompile("jaxen:jaxen:1.1.1") {
			exclude group: "xml-apis", module: "xml-apis"
			exclude group: "xom", module: "xom"
			exclude group: "xerces", module: "xercesImpl"
		}
		testCompile("org.eclipse.jetty:jetty-servlet:${jettyVersion}") {
			exclude group: "javax.servlet", module: "javax.servlet"
		}
		testCompile("org.eclipse.jetty:jetty-server:${jettyVersion}") {
			exclude group: "javax.servlet", module: "javax.servlet"
		}
		testCompile("javax.validation:validation-api:1.0.0.GA")
		testCompile("org.hibernate:hibernate-validator:${hibval4Version}")
		testCompile("org.apache.httpcomponents:httpclient:${httpclientVersion}")
		testCompile("commons-fileupload:commons-fileupload:${fileuploadVersion}")
		testCompile("commons-io:commons-io:1.3")
		testCompile("joda-time:joda-time:${jodaVersion}")
		testCompile("org.slf4j:slf4j-jcl:${slf4jVersion}")
	}
}

project("spring-webmvc-tiles2") {
	description = "Spring Framework Tiles2 Integration"
	merge.into = project(":spring-webmvc")

	dependencies {
		provided(project(":spring-context"))
		provided(project(":spring-web"))
		provided("javax.servlet:javax.servlet-api:3.0.1")
		optional("javax.servlet.jsp:javax.servlet.jsp-api:2.2.1")
		optional("javax.servlet.jsp.jstl:javax.servlet.jsp.jstl-api:1.2.1")
		optional("org.apache.tiles:tiles-api:${tiles2Version}")
		optional("org.apache.tiles:tiles-core:${tiles2Version}") {
			exclude group: "org.slf4j", module: "jcl-over-slf4j"
		}
		optional("org.apache.tiles:tiles-servlet:${tiles2Version}") {
			exclude group: "org.slf4j", module: "jcl-over-slf4j"
		}
		optional("org.apache.tiles:tiles-jsp:${tiles2Version}") {
			exclude group: "org.slf4j", module: "jcl-over-slf4j"
		}
		optional("org.apache.tiles:tiles-el:${tiles2Version}") {
			exclude group: "org.slf4j", module: "jcl-over-slf4j"
		}
		optional("org.apache.tiles:tiles-extras:${tiles2Version}") {
			exclude group: "org.slf4j", module: "jcl-over-slf4j"
			exclude group: "org.apache.velocity", module: "velocity-tools"
			exclude group: "org.springframework", module: "spring-web"
		}
		testCompile("org.slf4j:slf4j-jcl:${slf4jVersion}")
	}
}

project("spring-webmvc-portlet") {
	description = "Spring Web Portlet"

	dependencies {
		compile(project(":spring-beans"))
		compile(project(":spring-context"))
		compile(project(":spring-core"))
		compile(project(":spring-web"))
		compile(project(":spring-webmvc"))
		provided("javax.servlet:javax.servlet-api:3.0.1")
		provided("javax.portlet:portlet-api:2.0")
		optional("commons-fileupload:commons-fileupload:${fileuploadVersion}")
	}
}

project("spring-test") {
	description = "Spring TestContext Framework"

	dependencies {
		compile(project(":spring-core"))
		optional(project(":spring-beans"))
		optional(project(":spring-context"))
		optional(project(":spring-jdbc"))
		optional(project(":spring-tx"))
		optional(project(":spring-orm"))
		optional(project(":spring-web"))
		optional(project(":spring-webmvc"))
		optional(project(":spring-webmvc-portlet"))
		optional("junit:junit:${junitVersion}")
		optional("org.testng:testng:${testngVersion}")
		optional("javax.inject:javax.inject:1")
		optional("javax.servlet:javax.servlet-api:3.0.1")
		optional("javax.servlet.jsp:javax.servlet.jsp-api:2.2.1")
		optional("javax.servlet.jsp.jstl:javax.servlet.jsp.jstl-api:1.2.1")
		optional("org.apache.taglibs:taglibs-standard-jstlel:1.2.1") {
			exclude group: "org.apache.taglibs", module: "taglibs-standard-spec"
		}
		optional("javax.portlet:portlet-api:2.0")
		optional("javax.el:javax.el-api:2.2.5")
		optional("org.aspectj:aspectjweaver:${aspectjVersion}")
		optional("org.codehaus.groovy:groovy-all:${groovyVersion}")
		optional("org.hamcrest:hamcrest-core:1.3")
		optional("com.jayway.jsonpath:json-path:1.2.0")
		optional("org.skyscreamer:jsonassert:1.2.3")
		optional("xmlunit:xmlunit:${xmlunitVersion}")
		testCompile(project(":spring-context-support"))
		testCompile(project(":spring-oxm"))
		testCompile("javax.mail:javax.mail-api:1.5.2")
		testCompile("javax.ejb:ejb-api:3.0")
		testCompile("org.hibernate:hibernate-core:${hibernate4Version}")
		testCompile("org.hibernate:hibernate-entitymanager:${hibernate4Version}")
		testCompile("org.hibernate:hibernate-validator:${hibval5Version}")
		testCompile("com.thoughtworks.xstream:xstream:${xstreamVersion}")
		testCompile("com.fasterxml.jackson.core:jackson-databind:${jackson2Version}")
		testCompile("com.rometools:rome:1.5.0")
		testCompile("org.apache.tiles:tiles-api:${tiles3Version}")
		testCompile("org.apache.tiles:tiles-core:${tiles3Version}") {
			exclude group: "org.slf4j", module: "jcl-over-slf4j"
		}
		testCompile("org.apache.tiles:tiles-servlet:${tiles3Version}") {
			exclude group: "org.slf4j", module: "jcl-over-slf4j"
		}
		testCompile("org.hsqldb:hsqldb:${hsqldbVersion}")
		testCompile "org.slf4j:slf4j-jcl:${slf4jVersion}"
	}

	task testNG(type: Test) {
		description = 'Runs TestNG tests.'
		useTestNG()
		scanForTestClasses = false
		include(["**/testng/**/*Tests.class", "**/testng/**/*Test.class"])
		// Show STD_OUT & STD_ERR of the test JVM(s) on the console:
		// testLogging.showStandardStreams = true
		// forkEvery 1
	}

	test {
		description = 'Runs JUnit tests.'
		dependsOn testNG
		useJUnit()
		exclude "**/testng/**/*.*"
	}

	task aggregateTestReports(type: TestReport) {
		description = 'Aggregates JUnit and TestNG test reports.'
		destinationDir = test.reports.html.destination
		reportOn test, testNG
	}

	check.dependsOn aggregateTestReports
}

project("spring-aspects") {
	description = "Spring Aspects"
	apply from: "aspects.gradle"

	dependencies {
		aspects(project(":spring-orm"))
		ajc("org.aspectj:aspectjtools:1.9.0.BETA-1")  // for the ability to build on JDK 9, not exposed in the POMs yet
		rt("org.aspectj:aspectjrt:${aspectjVersion}")
		compile("org.aspectj:aspectjweaver:${aspectjVersion}")
		provided("org.eclipse.persistence:javax.persistence:2.0.0")
		optional(project(":spring-aop"))  // for @Async support
		optional(project(":spring-beans"))  // for @Configurable support
		optional(project(":spring-context"))  // for @Enable* support
		optional(project(":spring-context-support"))  // for JavaMail and JSR-107 support
		optional(project(":spring-orm"))  // for JPA exception translation support
		optional(project(":spring-tx"))  // for JPA, @Transactional support
		optional("javax.transaction:javax.transaction-api:${jtaVersion}")  // for @javax.transaction.Transactional support
		optional("javax.cache:cache-api:1.0.0")
		testCompile(project(":spring-core"))  // for CodeStyleAspect
		testCompile(project(":spring-test"))
		testCompile("javax.mail:javax.mail-api:1.5.2")
	}

	eclipse.project {
		natures += "org.eclipse.ajdt.ui.ajnature"
		buildCommands = [new org.gradle.plugins.ide.eclipse.model.
				BuildCommand("org.eclipse.ajdt.core.ajbuilder")]
	}
}

project("spring-framework-bom") {
	description = "Spring Framework (Bill of Materials)"

	configurations.archives.artifacts.clear()
	artifacts {
		// work around GRADLE-2406 by attaching text artifact
		archives(file("spring-framework-bom.txt"))
	}

	install {
		repositories.mavenInstaller {
			pom.whenConfigured {
				packaging = "pom"
				withXml {
					asNode().children().last() + {
						delegate.dependencyManagement {
							delegate.dependencies {
								parent.subprojects.sort { "$it.name" }.each { p ->
									if (p.hasProperty("merge") && p.merge.into == null && p != project) {
										delegate.dependency {
											delegate.groupId(p.group)
											delegate.artifactId(p.name)
											delegate.version(p.version)
										}
									}
								}
							}
						}
					}
				}
			}
		}
	}
}

apply plugin: 'sonar-runner'

sonarRunner {
	sonarProperties {
		property "sonar.projectName", "Spring Framework"
		property "sonar.profile", "Spring Framework"
		property "sonar.jacoco.reportPath", "${buildDir.name}/jacoco.exec"
		property "sonar.links.homepage", linkHomepage
		property "sonar.links.ci", linkCi
		property "sonar.links.issue", linkIssue
		property "sonar.links.scm", linkScmUrl
		property "sonar.links.scm_dev", linkScmDevConnection
		property "sonar.java.coveragePlugin", "jacoco"
	}
}

configure(rootProject) {
	description = "Spring Framework"

	apply plugin: "org.asciidoctor.convert"
	apply plugin: "docbook-reference"
	apply plugin: "groovy"

	// apply plugin: "detect-split-packages"
	apply from: "${gradleScriptDir}/jdiff.gradle"

	asciidoctor {
		sourceDir project.file('src/asciidoc')
		separateOutputDirs = false
		backends = ['docbook']
		options doctype: 'book', eruby: 'erubis'
		attributes 'spring-version': project.version,
					revnumber : project.version,
					docinfo : ""
	}

	reference {
		sourceDir = asciidoctor.outputDir
		pdfFilename = "spring-framework-reference.pdf"
		epubFilename = "spring-framework-reference.epub"
		expandPlaceholders = ""
	}

	afterEvaluate {
		tasks.findAll { it.name.startsWith("reference") }.each{ it.dependsOn.add("asciidoctor") }
	}

	// TODO: DetectSplitPackagesPlugin fails in line 154 due to method not found on java.io.File.
	// TODO: Possibly related to user rights or OS differences; passes on local Windows machine.
	// detectSplitPackages {
	//	projectsToScan -= project(":spring-instrument-tomcat")
	// }

	// don't publish the default jar for the root project
	configurations.archives.artifacts.clear()

	dependencies { // for integration tests
		testCompile(project(":spring-aop"))
		testCompile(project(":spring-beans"))
		testCompile(project(":spring-context"))
		testCompile(project(":spring-core"))
		testCompile(project(":spring-expression"))
		testCompile(project(":spring-jdbc"))
		testCompile(project(":spring-orm"))
		testCompile(project(":spring-test"))
		testCompile(project(":spring-tx"))
		testCompile(project(":spring-web"))
		testCompile(project(":spring-webmvc-portlet"))
		testCompile("javax.servlet:javax.servlet-api:3.0.1")
		testCompile("javax.portlet:portlet-api:2.0")
		testCompile("javax.inject:javax.inject:1")
		testCompile("javax.resource:connector-api:1.5")
		testCompile("org.aspectj:aspectjweaver:${aspectjVersion}")
		testCompile("org.hibernate:hibernate-core:${hibernate4Version}")
		testCompile("org.hsqldb:hsqldb:${hsqldbVersion}")
	}

	task api(type: Javadoc) {
		group = "Documentation"
		description = "Generates aggregated Javadoc API documentation."
		title = "${rootProject.description} ${version} API"

		dependsOn {
			subprojects.collect {
				it.tasks.getByName("jar")
			}
		}
		options.memberLevel = org.gradle.external.javadoc.JavadocMemberLevel.PROTECTED
		options.author = true
		options.header = rootProject.description
		options.overview = "src/api/overview.html"
		options.stylesheetFile = file("src/api/stylesheet.css")
		options.splitIndex = true
		options.links(project.ext.javadocLinks)
		options.addStringOption('Xdoclint:none', '-quiet')

		source subprojects.collect { project ->
			project.sourceSets.main.allJava
		}

		maxMemory = "1024m"
		destinationDir = new File(buildDir, "api")

		doFirst {
			classpath = files(
				// ensure Servlet 3.x and Hibernate 4.x have precedence on the javadoc
				// classpath over their respective 2.5 and 3.x variants
				project(":spring-webmvc").sourceSets.main.compileClasspath.files.find { it =~ "servlet-api" },
				rootProject.sourceSets.test.compileClasspath.files.find { it =~ "hibernate-core" },
				// ensure the javadoc process can resolve types compiled from .aj sources
				project(":spring-aspects").sourceSets.main.output
			)
			classpath += files(subprojects.collect { it.sourceSets.main.compileClasspath })
		}
	}

	task docsZip(type: Zip, dependsOn: 'reference') {
		group = "Distribution"
		baseName = "spring-framework"
		classifier = "docs"
		description = "Builds -${classifier} archive containing api and reference " +
			"for deployment at http://static.springframework.org/spring-framework/docs."

		from("src/dist") {
			include "changelog.txt"
		}

		from (api) {
			into "javadoc-api"
		}

		from (reference) {
			into "spring-framework-reference"
		}
	}

	task schemaZip(type: Zip) {
		group = "Distribution"
		baseName = "spring-framework"
		classifier = "schema"
		description = "Builds -${classifier} archive containing all " +
			"XSDs for deployment at http://springframework.org/schema."
		duplicatesStrategy 'exclude'
		moduleProjects.each { subproject ->
			def Properties schemas = new Properties();

			subproject.sourceSets.main.resources.find {
				it.path.endsWith("META-INF/spring.schemas")
			}?.withInputStream { schemas.load(it) }

			for (def key : schemas.keySet()) {
				def shortName = key.replaceAll(/http.*schema.(.*).spring-.*/, '$1')
				assert shortName != key
				File xsdFile = subproject.sourceSets.main.resources.find {
					it.path.endsWith(schemas.get(key))
				}
				assert xsdFile != null
				into (shortName) {
					from xsdFile.path
				}
			}
		}
	}

	task distZip(type: Zip, dependsOn: [docsZip, schemaZip]) {
		group = "Distribution"
		baseName = "spring-framework"
		classifier = "dist"
		description = "Builds -${classifier} archive, containing all jars and docs, " +
					"suitable for community download page."

		ext.baseDir = "${baseName}-${project.version}";

		from("src/dist") {
			include "readme.txt"
			include "license.txt"
			include "notice.txt"
			into "${baseDir}"
			expand(copyright: new Date().format("yyyy"), version: project.version)
		}

		from(zipTree(docsZip.archivePath)) {
			into "${baseDir}/docs"
		}

		from(zipTree(schemaZip.archivePath)) {
			into "${baseDir}/schema"
		}

		moduleProjects.each { subproject ->
			into ("${baseDir}/libs") {
				from subproject.jar
				if (subproject.tasks.findByPath("sourcesJar")) {
					from subproject.sourcesJar
				}
				if (subproject.tasks.findByPath("javadocJar")) {
					from subproject.javadocJar
				}
			}
		}
	}

	// Create a distribution that contains all dependencies (required and optional).
	// Not published by default; only for use when building from source.
	task depsZip(type: Zip, dependsOn: distZip) { zipTask ->
		group = "Distribution"
		baseName = "spring-framework"
		classifier = "dist-with-deps"
		description = "Builds -${classifier} archive, containing everything " +
			"in the -${distZip.classifier} archive plus all runtime dependencies."

		from zipTree(distZip.archivePath)

		gradle.taskGraph.whenReady { taskGraph ->
			if (taskGraph.hasTask(":${zipTask.name}")) {
				def projectNames = rootProject.subprojects*.name
				def artifacts = new HashSet()
				subprojects.each { subproject ->
					(subproject.configurations.runtime.resolvedConfiguration.resolvedArtifacts +
					subproject.configurations.optional.resolvedConfiguration.resolvedArtifacts).each { artifact ->
						def dependency = artifact.moduleVersion.id
						if (!projectNames.contains(dependency.name)) {
							artifacts << artifact.file
						}
					}
				}

				zipTask.from(artifacts) {
					into "${distZip.baseDir}/deps"
				}
			}
		}
	}

	artifacts {
		archives docsZip
		archives schemaZip
		archives distZip
	}

	task wrapper(type: Wrapper) {
		description = "Generates gradlew[.bat] scripts"
		gradleVersion = "2.2.1"

		doLast() {
			def gradleOpts = "-XX:MaxMetaspaceSize=1024m -Xmx1024m"
			def gradleBatOpts = "$gradleOpts -XX:MaxHeapSize=256m"
			File wrapperFile = file("gradlew")
			wrapperFile.text = wrapperFile.text.replace("DEFAULT_JVM_OPTS=",
				"GRADLE_OPTS=\"$gradleOpts \$GRADLE_OPTS\"\nDEFAULT_JVM_OPTS=")
			File wrapperBatFile = file("gradlew.bat")
			wrapperBatFile.text = wrapperBatFile.text.replace("set DEFAULT_JVM_OPTS=",
				"set GRADLE_OPTS=$gradleBatOpts %GRADLE_OPTS%\nset DEFAULT_JVM_OPTS=")
		}
	}

}

configure([project(':spring-build-src'), project(':spring-framework-bom')]) {
	sonarRunner {
		skipProject = true
	}
}

configure(project(':spring-core')) {
	sonarRunner {
		sonarProperties {
			property "sonar.exclusions",
					"src/main/java/org/springframework/cglib/**/*,src/main/java/org/springframework/asm/**/*"
		}
	}
}

/*
 * Support publication of artifacts versioned by topic branch.
 * CI builds supply `-P BRANCH_NAME=<TOPIC>` to gradle at build time.
 * If <TOPIC> starts with 'SPR-', change version
 *     from BUILD-SNAPSHOT => <TOPIC>-SNAPSHOT
 *     e.g. 3.2.1.BUILD-SNAPSHOT => 3.2.1.SPR-1234-SNAPSHOT
 */
def qualifyVersionIfNecessary(version) {
	if (rootProject.hasProperty("BRANCH_NAME")) {
		def qualifier = rootProject.getProperty("BRANCH_NAME")
		if (qualifier.startsWith("SPR-")) {
			return version.replace('BUILD', qualifier)
		}
	}
	return version
}<|MERGE_RESOLUTION|>--- conflicted
+++ resolved
@@ -115,18 +115,8 @@
 	}
 
 	repositories {
-<<<<<<< HEAD
-		maven { url "http://repo.spring.io/libs-release" }
-		maven { url "http://repo.spring.io/milestone" }  // for AspectJ 1.8.0.M1
-		maven { url "https://repository.apache.org/content/repositories/releases" } // tomcat 8 RC3
-		maven { url "https://repository.apache.org/content/repositories/snapshots" } // tomcat-websocket-* snapshots
-		maven { url "https://maven.java.net/content/repositories/releases" } //  javax.websocket, tyrus		
-        maven { url "https://oss.sonatype.org/content/repositories/snapshots"} // org.asynchttpclient
-        maven { url "https://oss.sonatype.org/content/repositories/releases"} // io.netty
-=======
 		maven { url "https://repo.spring.io/libs-release" }
 		maven { url "https://repo.spring.io/milestone" }
->>>>>>> 02fed527
 	}
 
 	dependencies {
@@ -687,26 +677,6 @@
 		compile(project(":spring-context"))
 		compile(project(":spring-core"))
 		provided("javax.servlet:javax.servlet-api:3.0.1")
-<<<<<<< HEAD
-		provided("javax.servlet.jsp:jsp-api:2.1")
-		provided("javax.activation:activation:1.1")
-		optional("com.caucho:hessian:4.0.7")
-		optional("rome:rome:1.0")
-		optional("commons-fileupload:commons-fileupload:1.3")
-		optional("org.apache.httpcomponents:httpclient:4.3-beta2")
-		optional("org.apache.httpcomponents:httpasyncclient:4.0-beta4")
-        optional("org.asynchttpclient:async-http-client-api:2.0.0-SNAPSHOT")
-        optional("org.asynchttpclient:async-http-client-netty-provider:2.0.0-SNAPSHOT")
-        optional("io.netty:netty-all:4.0.10.Final")
-		optional("org.codehaus.jackson:jackson-mapper-asl:1.9.12")
-		optional("com.fasterxml.jackson.core:jackson-databind:2.2.0")
-		optional("taglibs:standard:1.1.2")
-		optional("org.eclipse.jetty:jetty-servlet:8.1.5.v20120716") {
-			exclude group: "org.eclipse.jetty.orbit", module: "javax.servlet"
-		}
-		optional("org.eclipse.jetty:jetty-server:8.1.5.v20120716") {
-			exclude group: "org.eclipse.jetty.orbit", module: "javax.servlet"
-=======
 		optional(project(":spring-oxm"))  // for MarshallingHttpMessageConverter
 		optional("javax.servlet.jsp:javax.servlet.jsp-api:2.2.1")
 		optional("javax.portlet:portlet-api:2.0")
@@ -728,7 +698,6 @@
 		}
 		optional("org.eclipse.jetty:jetty-server:${jettyVersion}") {
 			exclude group: "javax.servlet", module: "javax.servlet-api"
->>>>>>> 02fed527
 		}
 		optional("log4j:log4j:1.2.17")
 		optional("com.googlecode.protobuf-java-format:protobuf-java-format:1.2")
