--- conflicted
+++ resolved
@@ -77,15 +77,9 @@
 
 		TextMessage message = create(StompCommand.SEND).headers("destination:/app/simple").build();
 
-<<<<<<< HEAD
-		SimpleController controller = this.wac.getBean(SimpleController.class);
-		try {
-			assertThat(controller.latch.await(TIMEOUT, TimeUnit.SECONDS)).isTrue();
-=======
 		try (WebSocketSession session = doHandshake(new TestClientWebSocketHandler(0, message), "/ws").get()) {
 			SimpleController controller = this.wac.getBean(SimpleController.class);
-			assertTrue(controller.latch.await(TIMEOUT, TimeUnit.SECONDS));
->>>>>>> b69584bd
+			assertThat(controller.latch.await(TIMEOUT, TimeUnit.SECONDS)).isTrue();
 		}
 	}
 
@@ -101,13 +95,8 @@
 
 		TestClientWebSocketHandler clientHandler = new TestClientWebSocketHandler(2, m0, m1, m2);
 
-<<<<<<< HEAD
-		try {
-			assertThat(clientHandler.latch.await(TIMEOUT, TimeUnit.SECONDS)).isTrue();
-=======
-		try (WebSocketSession session = doHandshake(clientHandler, "/ws").get()) {
-			assertTrue(clientHandler.latch.await(TIMEOUT, TimeUnit.SECONDS));
->>>>>>> b69584bd
+		try (WebSocketSession session = doHandshake(clientHandler, "/ws").get()) {
+			assertThat(clientHandler.latch.await(TIMEOUT, TimeUnit.SECONDS)).isTrue();
 		}
 	}
 
@@ -121,13 +110,8 @@
 
 		TestClientWebSocketHandler clientHandler = new TestClientWebSocketHandler(2, m0, m1, m2);
 
-<<<<<<< HEAD
-		try {
-			assertThat(clientHandler.latch.await(TIMEOUT, TimeUnit.SECONDS)).isTrue();
-=======
-		try (WebSocketSession session = doHandshake(clientHandler, "/ws").get()) {
-			assertTrue(clientHandler.latch.await(TIMEOUT, TimeUnit.SECONDS));
->>>>>>> b69584bd
+		try (WebSocketSession session = doHandshake(clientHandler, "/ws").get()) {
+			assertThat(clientHandler.latch.await(TIMEOUT, TimeUnit.SECONDS)).isTrue();
 
 			String payload = clientHandler.actual.get(1).getPayload();
 			assertThat(payload.startsWith("MESSAGE\n")).as("Expected STOMP MESSAGE, got " + payload).isTrue();
@@ -144,13 +128,8 @@
 
 		TestClientWebSocketHandler clientHandler = new TestClientWebSocketHandler(2, m0, m1);
 
-<<<<<<< HEAD
-		try {
-			assertThat(clientHandler.latch.await(TIMEOUT, TimeUnit.SECONDS)).isTrue();
-=======
-		try (WebSocketSession session = doHandshake(clientHandler, "/ws").get()) {
-			assertTrue(clientHandler.latch.await(TIMEOUT, TimeUnit.SECONDS));
->>>>>>> b69584bd
+		try (WebSocketSession session = doHandshake(clientHandler, "/ws").get()) {
+			assertThat(clientHandler.latch.await(TIMEOUT, TimeUnit.SECONDS)).isTrue();
 			String payload = clientHandler.actual.get(1).getPayload();
 			assertThat(payload.contains(destHeader)).as("Expected STOMP destination=/app/number, got " + payload).isTrue();
 			assertThat(payload.contains("42")).as("Expected STOMP Payload=42, got " + payload).isTrue();
@@ -168,13 +147,8 @@
 
 		TestClientWebSocketHandler clientHandler = new TestClientWebSocketHandler(2, m0, m1, m2);
 
-<<<<<<< HEAD
-		try {
-			assertThat(clientHandler.latch.await(TIMEOUT, TimeUnit.SECONDS)).isTrue();
-=======
-		try (WebSocketSession session = doHandshake(clientHandler, "/ws").get()) {
-			assertTrue(clientHandler.latch.await(TIMEOUT, TimeUnit.SECONDS));
->>>>>>> b69584bd
+		try (WebSocketSession session = doHandshake(clientHandler, "/ws").get()) {
+			assertThat(clientHandler.latch.await(TIMEOUT, TimeUnit.SECONDS)).isTrue();
 			String payload = clientHandler.actual.get(1).getPayload();
 			assertThat(payload.startsWith("MESSAGE\n")).isTrue();
 			assertThat(payload.contains("destination:/user/queue/error\n")).isTrue();
@@ -194,13 +168,8 @@
 
 		TestClientWebSocketHandler clientHandler = new TestClientWebSocketHandler(2, m0, m1, m2);
 
-<<<<<<< HEAD
-		try {
-			assertThat(clientHandler.latch.await(TIMEOUT, TimeUnit.SECONDS)).isTrue();
-=======
-		try (WebSocketSession session = doHandshake(clientHandler, "/ws").get()) {
-			assertTrue(clientHandler.latch.await(TIMEOUT, TimeUnit.SECONDS));
->>>>>>> b69584bd
+		try (WebSocketSession session = doHandshake(clientHandler, "/ws").get()) {
+			assertThat(clientHandler.latch.await(TIMEOUT, TimeUnit.SECONDS)).isTrue();
 			String payload = clientHandler.actual.get(1).getPayload();
 			assertThat(payload.startsWith("MESSAGE\n")).isTrue();
 			assertThat(payload.contains("destination:/topic/scopedBeanValue\n")).isTrue();
