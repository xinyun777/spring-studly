/*
 * Copyright 2002-2020 the original author or authors.
 *
 * Licensed under the Apache License, Version 2.0 (the "License");
 * you may not use this file except in compliance with the License.
 * You may obtain a copy of the License at
 *
 *      https://www.apache.org/licenses/LICENSE-2.0
 *
 * Unless required by applicable law or agreed to in writing, software
 * distributed under the License is distributed on an "AS IS" BASIS,
 * WITHOUT WARRANTIES OR CONDITIONS OF ANY KIND, either express or implied.
 * See the License for the specific language governing permissions and
 * limitations under the License.
 */

package org.springframework.jdbc.datasource.lookup;

import java.sql.Connection;
import java.sql.SQLException;
import java.util.Collections;
import java.util.Map;

import javax.sql.DataSource;

import org.springframework.beans.factory.InitializingBean;
import org.springframework.jdbc.datasource.AbstractDataSource;
import org.springframework.lang.Nullable;
import org.springframework.util.Assert;
import org.springframework.util.CollectionUtils;

/**
 * Abstract {@link javax.sql.DataSource} implementation that routes {@link #getConnection()}
 * calls to one of various target DataSources based on a lookup key. The latter is usually
 * (but not necessarily) determined through some thread-bound transaction context.
 *
 * @author Juergen Hoeller
 * @since 2.0.1
 * @see #setTargetDataSources
 * @see #setDefaultTargetDataSource
 * @see #determineCurrentLookupKey()
 */
public abstract class AbstractRoutingDataSource extends AbstractDataSource implements InitializingBean {

	@Nullable
	private Map<Object, Object> targetDataSources;

	@Nullable
	private Object defaultTargetDataSource;

	private boolean lenientFallback = true;

	private DataSourceLookup dataSourceLookup = new JndiDataSourceLookup();

	@Nullable
	private Map<Object, DataSource> resolvedDataSources;

	@Nullable
	private DataSource resolvedDefaultDataSource;


	/**
	 * Specify the map of target DataSources, with the lookup key as key.
	 * The mapped value can either be a corresponding {@link javax.sql.DataSource}
	 * instance or a data source name String (to be resolved via a
	 * {@link #setDataSourceLookup DataSourceLookup}).
	 * <p>The key can be of arbitrary type; this class implements the
	 * generic lookup process only. The concrete key representation will
	 * be handled by {@link #resolveSpecifiedLookupKey(Object)} and
	 * {@link #determineCurrentLookupKey()}.
	 */
	public void setTargetDataSources(Map<Object, Object> targetDataSources) {
		this.targetDataSources = targetDataSources;
	}

	/**
	 * Specify the default target DataSource, if any.
	 * <p>The mapped value can either be a corresponding {@link javax.sql.DataSource}
	 * instance or a data source name String (to be resolved via a
	 * {@link #setDataSourceLookup DataSourceLookup}).
	 * <p>This DataSource will be used as target if none of the keyed
	 * {@link #setTargetDataSources targetDataSources} match the
	 * {@link #determineCurrentLookupKey()} current lookup key.
	 */
	public void setDefaultTargetDataSource(Object defaultTargetDataSource) {
		this.defaultTargetDataSource = defaultTargetDataSource;
	}

	/**
	 * Specify whether to apply a lenient fallback to the default DataSource
	 * if no specific DataSource could be found for the current lookup key.
	 * <p>Default is "true", accepting lookup keys without a corresponding entry
	 * in the target DataSource map - simply falling back to the default DataSource
	 * in that case.
	 * <p>Switch this flag to "false" if you would prefer the fallback to only apply
	 * if the lookup key was {@code null}. Lookup keys without a DataSource
	 * entry will then lead to an IllegalStateException.
	 * @see #setTargetDataSources
	 * @see #setDefaultTargetDataSource
	 * @see #determineCurrentLookupKey()
	 */
	public void setLenientFallback(boolean lenientFallback) {
		this.lenientFallback = lenientFallback;
	}

	/**
	 * Set the DataSourceLookup implementation to use for resolving data source
	 * name Strings in the {@link #setTargetDataSources targetDataSources} map.
	 * <p>Default is a {@link JndiDataSourceLookup}, allowing the JNDI names
	 * of application server DataSources to be specified directly.
	 */
	public void setDataSourceLookup(@Nullable DataSourceLookup dataSourceLookup) {
		this.dataSourceLookup = (dataSourceLookup != null ? dataSourceLookup : new JndiDataSourceLookup());
	}


	@Override
	public void afterPropertiesSet() {
		if (this.targetDataSources == null) {
			throw new IllegalArgumentException("Property 'targetDataSources' is required");
		}
<<<<<<< HEAD
		Map<Object, DataSource> tempMap = new HashMap<>(this.targetDataSources.size());
=======
		this.resolvedDataSources = CollectionUtils.newHashMap(this.targetDataSources.size());
>>>>>>> 1061bcdb
		this.targetDataSources.forEach((key, value) -> {
			Object lookupKey = resolveSpecifiedLookupKey(key);
			DataSource dataSource = resolveSpecifiedDataSource(value);
			tempMap.put(lookupKey, dataSource);
		});
		this.resolvedDataSources = tempMap;
		if (this.defaultTargetDataSource != null) {
			this.resolvedDefaultDataSource = resolveSpecifiedDataSource(this.defaultTargetDataSource);
		}
	}

	/**
	 * Resolve the given lookup key object, as specified in the
	 * {@link #setTargetDataSources targetDataSources} map, into
	 * the actual lookup key to be used for matching with the
	 * {@link #determineCurrentLookupKey() current lookup key}.
	 * <p>The default implementation simply returns the given key as-is.
	 * @param lookupKey the lookup key object as specified by the user
	 * @return the lookup key as needed for matching
	 */
	protected Object resolveSpecifiedLookupKey(Object lookupKey) {
		return lookupKey;
	}

	/**
	 * Resolve the specified data source object into a DataSource instance.
	 * <p>The default implementation handles DataSource instances and data source
	 * names (to be resolved via a {@link #setDataSourceLookup DataSourceLookup}).
	 * @param dataSource the data source value object as specified in the
	 * {@link #setTargetDataSources targetDataSources} map
	 * @return the resolved DataSource (never {@code null})
	 * @throws IllegalArgumentException in case of an unsupported value type
	 */
	protected DataSource resolveSpecifiedDataSource(Object dataSource) throws IllegalArgumentException {
		if (dataSource instanceof DataSource) {
			return (DataSource) dataSource;
		}
		else if (dataSource instanceof String) {
			return this.dataSourceLookup.getDataSource((String) dataSource);
		}
		else {
			throw new IllegalArgumentException(
					"Illegal data source value - only [javax.sql.DataSource] and String supported: " + dataSource);
		}
	}

	/**
	 * Return the resolved target DataSources that this router manages.
	 * @return an unmodifiable map of resolved lookup keys and DataSources
	 * @throws IllegalStateException if the target DataSources are not resolved yet
	 * @since 5.2.9
	 * @see #setTargetDataSources
	 */
	public Map<Object, DataSource> getResolvedDataSources() {
		Assert.state(this.resolvedDataSources != null, "DataSources not resolved yet - call afterPropertiesSet");
		return Collections.unmodifiableMap(this.resolvedDataSources);
	}

	/**
	 * Return the resolved default target DataSource, if any.
	 * @return the default DataSource, or {@code null} if none or not resolved yet
	 * @since 5.2.9
	 * @see #setDefaultTargetDataSource
	 */
	@Nullable
	public DataSource getResolvedDefaultDataSource() {
		return this.resolvedDefaultDataSource;
	}


	@Override
	public Connection getConnection() throws SQLException {
		return determineTargetDataSource().getConnection();
	}

	@Override
	public Connection getConnection(String username, String password) throws SQLException {
		return determineTargetDataSource().getConnection(username, password);
	}

	@Override
	@SuppressWarnings("unchecked")
	public <T> T unwrap(Class<T> iface) throws SQLException {
		if (iface.isInstance(this)) {
			return (T) this;
		}
		return determineTargetDataSource().unwrap(iface);
	}

	@Override
	public boolean isWrapperFor(Class<?> iface) throws SQLException {
		return (iface.isInstance(this) || determineTargetDataSource().isWrapperFor(iface));
	}

	/**
	 * Retrieve the current target DataSource. Determines the
	 * {@link #determineCurrentLookupKey() current lookup key}, performs
	 * a lookup in the {@link #setTargetDataSources targetDataSources} map,
	 * falls back to the specified
	 * {@link #setDefaultTargetDataSource default target DataSource} if necessary.
	 * @see #determineCurrentLookupKey()
	 */
	protected DataSource determineTargetDataSource() {
		Assert.notNull(this.resolvedDataSources, "DataSource router not initialized");
		Object lookupKey = determineCurrentLookupKey();
		DataSource dataSource = this.resolvedDataSources.get(lookupKey);
		if (dataSource == null && (this.lenientFallback || lookupKey == null)) {
			dataSource = this.resolvedDefaultDataSource;
		}
		if (dataSource == null) {
			throw new IllegalStateException("Cannot determine target DataSource for lookup key [" + lookupKey + "]");
		}
		return dataSource;
	}

	/**
	 * Determine the current lookup key. This will typically be
	 * implemented to check a thread-bound transaction context.
	 * <p>Allows for arbitrary keys. The returned key needs
	 * to match the stored lookup key type, as resolved by the
	 * {@link #resolveSpecifiedLookupKey} method.
	 */
	@Nullable
	protected abstract Object determineCurrentLookupKey();

}<|MERGE_RESOLUTION|>--- conflicted
+++ resolved
@@ -119,11 +119,8 @@
 		if (this.targetDataSources == null) {
 			throw new IllegalArgumentException("Property 'targetDataSources' is required");
 		}
-<<<<<<< HEAD
+
 		Map<Object, DataSource> tempMap = new HashMap<>(this.targetDataSources.size());
-=======
-		this.resolvedDataSources = CollectionUtils.newHashMap(this.targetDataSources.size());
->>>>>>> 1061bcdb
 		this.targetDataSources.forEach((key, value) -> {
 			Object lookupKey = resolveSpecifiedLookupKey(key);
 			DataSource dataSource = resolveSpecifiedDataSource(value);
