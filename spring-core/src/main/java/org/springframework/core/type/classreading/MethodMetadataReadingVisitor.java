/*
 * Copyright 2002-2017 the original author or authors.
 *
 * Licensed under the Apache License, Version 2.0 (the "License");
 * you may not use this file except in compliance with the License.
 * You may obtain a copy of the License at
 *
 *      http://www.apache.org/licenses/LICENSE-2.0
 *
 * Unless required by applicable law or agreed to in writing, software
 * distributed under the License is distributed on an "AS IS" BASIS,
 * WITHOUT WARRANTIES OR CONDITIONS OF ANY KIND, either express or implied.
 * See the License for the specific language governing permissions and
 * limitations under the License.
 */

package org.springframework.core.type.classreading;

import java.util.LinkedHashMap;
import java.util.List;
import java.util.Map;
import java.util.Set;

import org.springframework.asm.AnnotationVisitor;
import org.springframework.asm.MethodVisitor;
import org.springframework.asm.Opcodes;
import org.springframework.asm.SpringAsmInfo;
import org.springframework.asm.Type;
import org.springframework.core.annotation.AnnotationAttributes;
import org.springframework.core.type.MethodMetadata;
import org.springframework.lang.Nullable;
import org.springframework.util.LinkedMultiValueMap;
import org.springframework.util.MultiValueMap;

/**
 * ASM method visitor which looks for the annotations defined on a method,
 * exposing them through the {@link org.springframework.core.type.MethodMetadata}
 * interface.
 *
 * @author Juergen Hoeller
 * @author Mark Pollack
 * @author Costin Leau
 * @author Chris Beams
 * @author Phillip Webb
 * @since 3.0
 */
public class MethodMetadataReadingVisitor extends MethodVisitor implements MethodMetadata {

	protected final String methodName;

	protected final int access;

	protected final String declaringClassName;

	protected final String returnTypeName;

	protected final ClassLoader classLoader;

	protected final Set<MethodMetadata> methodMetadataSet;

	protected final Map<String, Set<String>> metaAnnotationMap = new LinkedHashMap<>(4);

	protected final LinkedMultiValueMap<String, AnnotationAttributes> attributesMap =
			new LinkedMultiValueMap<>(4);


	public MethodMetadataReadingVisitor(String methodName, int access, String declaringClassName,
			String returnTypeName, @Nullable ClassLoader classLoader, Set<MethodMetadata> methodMetadataSet) {

		super(SpringAsmInfo.ASM_VERSION);
		this.methodName = methodName;
		this.access = access;
		this.declaringClassName = declaringClassName;
		this.returnTypeName = returnTypeName;
		this.classLoader = classLoader;
		this.methodMetadataSet = methodMetadataSet;
	}


	@Override
	public AnnotationVisitor visitAnnotation(final String desc, boolean visible) {
		String className = Type.getType(desc).getClassName();
		this.methodMetadataSet.add(this);
		return new AnnotationAttributesReadingVisitor(
				className, this.attributesMap, this.metaAnnotationMap, this.classLoader);
	}

	@Override
	public String getMethodName() {
		return this.methodName;
	}

	@Override
	public boolean isAbstract() {
		return ((this.access & Opcodes.ACC_ABSTRACT) != 0);
	}

	@Override
	public boolean isStatic() {
		return ((this.access & Opcodes.ACC_STATIC) != 0);
	}

	@Override
	public boolean isFinal() {
		return ((this.access & Opcodes.ACC_FINAL) != 0);
	}

	@Override
	public boolean isOverridable() {
		return (!isStatic() && !isFinal() && ((this.access & Opcodes.ACC_PRIVATE) == 0));
	}

	@Override
	public boolean isAnnotated(String annotationName) {
		return this.attributesMap.containsKey(annotationName);
	}

	@Override
	public AnnotationAttributes getAnnotationAttributes(String annotationName) {
		return getAnnotationAttributes(annotationName, false);
	}

	@Override
	public AnnotationAttributes getAnnotationAttributes(String annotationName, boolean classValuesAsString) {
		AnnotationAttributes raw = AnnotationReadingVisitorUtils.getMergedAnnotationAttributes(
				this.attributesMap, this.metaAnnotationMap, annotationName);
		if (raw == null) {
			return null;
		}
		return AnnotationReadingVisitorUtils.convertClassValues(
				"method '" + getMethodName() + "'", this.classLoader, raw, classValuesAsString);
	}

	@Override
	public MultiValueMap<String, Object> getAllAnnotationAttributes(String annotationName) {
		return getAllAnnotationAttributes(annotationName, false);
	}

	@Override
	public MultiValueMap<String, Object> getAllAnnotationAttributes(String annotationName, boolean classValuesAsString) {
		if (!this.attributesMap.containsKey(annotationName)) {
			return null;
		}
		MultiValueMap<String, Object> allAttributes = new LinkedMultiValueMap<>();
<<<<<<< HEAD
		for (AnnotationAttributes annotationAttributes : this.attributesMap.get(annotationName)) {
			AnnotationAttributes convertedAttributes = AnnotationReadingVisitorUtils.convertClassValues(
					"method '" + getMethodName() + "'", this.classLoader, annotationAttributes, classValuesAsString);
			convertedAttributes.forEach((attrName, attrValue) -> allAttributes.add(attrName, attrValue));
=======
		List<AnnotationAttributes> attributesList = this.attributesMap.get(annotationName);
		if (attributesList != null) {
			for (AnnotationAttributes annotationAttributes : attributesList) {
				AnnotationAttributes convertedAttributes = AnnotationReadingVisitorUtils.convertClassValues(
						"method '" + getMethodName() + "'", this.classLoader, annotationAttributes, classValuesAsString);
				for (Map.Entry<String, Object> entry : convertedAttributes.entrySet()) {
					allAttributes.add(entry.getKey(), entry.getValue());
				}
			}
>>>>>>> a0bce618
		}
		return allAttributes;
	}

	@Override
	public String getDeclaringClassName() {
		return this.declaringClassName;
	}

	@Override
	public String getReturnTypeName() {
		return this.returnTypeName;
	}

}<|MERGE_RESOLUTION|>--- conflicted
+++ resolved
@@ -142,22 +142,13 @@
 			return null;
 		}
 		MultiValueMap<String, Object> allAttributes = new LinkedMultiValueMap<>();
-<<<<<<< HEAD
-		for (AnnotationAttributes annotationAttributes : this.attributesMap.get(annotationName)) {
-			AnnotationAttributes convertedAttributes = AnnotationReadingVisitorUtils.convertClassValues(
-					"method '" + getMethodName() + "'", this.classLoader, annotationAttributes, classValuesAsString);
-			convertedAttributes.forEach((attrName, attrValue) -> allAttributes.add(attrName, attrValue));
-=======
 		List<AnnotationAttributes> attributesList = this.attributesMap.get(annotationName);
 		if (attributesList != null) {
 			for (AnnotationAttributes annotationAttributes : attributesList) {
 				AnnotationAttributes convertedAttributes = AnnotationReadingVisitorUtils.convertClassValues(
 						"method '" + getMethodName() + "'", this.classLoader, annotationAttributes, classValuesAsString);
-				for (Map.Entry<String, Object> entry : convertedAttributes.entrySet()) {
-					allAttributes.add(entry.getKey(), entry.getValue());
-				}
+				convertedAttributes.forEach((attrName, attrValue) -> allAttributes.add(attrName, attrValue));
 			}
->>>>>>> a0bce618
 		}
 		return allAttributes;
 	}
