--- conflicted
+++ resolved
@@ -20,11 +20,6 @@
 
 import org.springframework.util.StopWatch.TaskInfo;
 
-<<<<<<< HEAD
-import static java.util.concurrent.TimeUnit.MILLISECONDS;
-import static java.util.concurrent.TimeUnit.SECONDS;
-=======
->>>>>>> e22fadd6
 import static org.assertj.core.api.Assertions.assertThat;
 import static org.assertj.core.api.Assertions.assertThatExceptionOfType;
 import static org.assertj.core.api.Assertions.assertThatIllegalStateException;
@@ -115,7 +110,6 @@
 				.isGreaterThanOrEqualTo(duration1 + duration2 - fudgeFactor)
 				.isLessThanOrEqualTo(duration1 + duration2 + fudgeFactor);
 		assertThat(stopWatch.getTotalTimeSeconds())
-<<<<<<< HEAD
 			.as("total time in seconds for task #2")
 			.isGreaterThanOrEqualTo((duration1 + duration2  - fudgeFactor) / 1000.0)
 			.isLessThanOrEqualTo((duration1 + duration2 + fudgeFactor) / 1000.0);
@@ -141,12 +135,10 @@
 				.as("total time with default seconds timeunit in seconds for task #2")
 				.isGreaterThanOrEqualTo((duration1 + duration2  - fudgeFactor) / 1000.0)
 				.isLessThanOrEqualTo((duration1 + duration2 + fudgeFactor) / 1000.0);
-=======
 				.as("total time in seconds for task #2")
 				.isGreaterThanOrEqualTo((duration1 + duration2 - fudgeFactor) / 1000.0)
 				.isLessThanOrEqualTo((duration1 + duration2 + fudgeFactor) / 1000.0);
 		*/
->>>>>>> e22fadd6
 
 		assertThat(stopWatch.getTaskCount()).isEqualTo(2);
 		assertThat(stopWatch.prettyPrint()).contains(name1, name2);
