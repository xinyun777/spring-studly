/*
 * Copyright 2002-2018 the original author or authors.
 *
 * Licensed under the Apache License, Version 2.0 (the "License");
 * you may not use this file except in compliance with the License.
 * You may obtain a copy of the License at
 *
 *      http://www.apache.org/licenses/LICENSE-2.0
 *
 * Unless required by applicable law or agreed to in writing, software
 * distributed under the License is distributed on an "AS IS" BASIS,
 * WITHOUT WARRANTIES OR CONDITIONS OF ANY KIND, either express or implied.
 * See the License for the specific language governing permissions and
 * limitations under the License.
 */

package org.springframework.beans;

import java.lang.reflect.Field;
import java.util.HashMap;
import java.util.Map;

import org.springframework.core.ResolvableType;
import org.springframework.core.convert.TypeDescriptor;
import org.springframework.lang.Nullable;
import org.springframework.util.ReflectionUtils;

/**
 * {@link ConfigurablePropertyAccessor} implementation that directly accesses
 * instance fields. Allows for direct binding to fields instead of going through
 * JavaBean setters.
 *
 * <p>As of Spring 4.2, the vast majority of the {@link BeanWrapper} features have
 * been merged to {@link AbstractPropertyAccessor}, which means that property
 * traversal as well as collections and map access is now supported here as well.
 *
 * <p>A DirectFieldAccessor's default for the "extractOldValueForEditor" setting
 * is "true", since a field can always be read without side effects.
 *
 * @author Juergen Hoeller
 * @author Stephane Nicoll
 * @since 2.0
 * @see #setExtractOldValueForEditor
 * @see BeanWrapper
 * @see org.springframework.validation.DirectFieldBindingResult
 * @see org.springframework.validation.DataBinder#initDirectFieldAccess()
 */
public class DirectFieldAccessor extends AbstractNestablePropertyAccessor {

	private final Map<String, FieldPropertyHandler> fieldMap = new HashMap<>();


	/**
	 * Create a new DirectFieldAccessor for the given object.
	 * @param object object wrapped by this DirectFieldAccessor
	 */
	public DirectFieldAccessor(Object object) {
		super(object);
	}

	/**
	 * Create a new DirectFieldAccessor for the given object,
	 * registering a nested path that the object is in.
	 * @param object object wrapped by this DirectFieldAccessor
	 * @param nestedPath the nested path of the object
	 * @param parent the containing DirectFieldAccessor (must not be {@code null})
	 */
	protected DirectFieldAccessor(Object object, String nestedPath, DirectFieldAccessor parent) {
		super(object, nestedPath, parent);
	}


	@Override
	@Nullable
	protected FieldPropertyHandler getLocalPropertyHandler(String propertyName) {
<<<<<<< HEAD
		return this.fieldMap.computeIfAbsent(propertyName, key -> {
			Field field = ReflectionUtils.findField(getWrappedClass(), key);
			return field != null ? new FieldPropertyHandler(field) :  null;
		});
=======
		FieldPropertyHandler propertyHandler = this.fieldMap.get(propertyName);
		if (propertyHandler == null) {
			Field field = ReflectionUtils.findField(getWrappedClass(), propertyName);
			if (field != null) {
				propertyHandler = new FieldPropertyHandler(field);
				this.fieldMap.put(propertyName, propertyHandler);
			}
		}
		return propertyHandler;
>>>>>>> a19d4deb
	}

	@Override
	protected DirectFieldAccessor newNestedPropertyAccessor(Object object, String nestedPath) {
		return new DirectFieldAccessor(object, nestedPath, this);
	}

	@Override
	protected NotWritablePropertyException createNotWritablePropertyException(String propertyName) {
		PropertyMatches matches = PropertyMatches.forField(propertyName, getRootClass());
		throw new NotWritablePropertyException(
				getRootClass(), getNestedPath() + propertyName,
				matches.buildErrorMessage(), matches.getPossibleMatches());
	}


	private class FieldPropertyHandler extends PropertyHandler {

		private final Field field;

		public FieldPropertyHandler(Field field) {
			super(field.getType(), true, true);
			this.field = field;
		}

		@Override
		public TypeDescriptor toTypeDescriptor() {
			return new TypeDescriptor(this.field);
		}

		@Override
		public ResolvableType getResolvableType() {
			return ResolvableType.forField(this.field);
		}

		@Override
		@Nullable
		public TypeDescriptor nested(int level) {
			return TypeDescriptor.nested(this.field, level);
		}

		@Override
		@Nullable
		public Object getValue() throws Exception {
			try {
				ReflectionUtils.makeAccessible(this.field);
				return this.field.get(getWrappedInstance());
			}

			catch (IllegalAccessException ex) {
				throw new InvalidPropertyException(getWrappedClass(),
						this.field.getName(), "Field is not accessible", ex);
			}
		}

		@Override
		public void setValue(@Nullable Object value) throws Exception {
			try {
				ReflectionUtils.makeAccessible(this.field);
				this.field.set(getWrappedInstance(), value);
			}
			catch (IllegalAccessException ex) {
				throw new InvalidPropertyException(getWrappedClass(), this.field.getName(),
						"Field is not accessible", ex);
			}
		}
	}

}<|MERGE_RESOLUTION|>--- conflicted
+++ resolved
@@ -73,22 +73,10 @@
 	@Override
 	@Nullable
 	protected FieldPropertyHandler getLocalPropertyHandler(String propertyName) {
-<<<<<<< HEAD
 		return this.fieldMap.computeIfAbsent(propertyName, key -> {
 			Field field = ReflectionUtils.findField(getWrappedClass(), key);
 			return field != null ? new FieldPropertyHandler(field) :  null;
 		});
-=======
-		FieldPropertyHandler propertyHandler = this.fieldMap.get(propertyName);
-		if (propertyHandler == null) {
-			Field field = ReflectionUtils.findField(getWrappedClass(), propertyName);
-			if (field != null) {
-				propertyHandler = new FieldPropertyHandler(field);
-				this.fieldMap.put(propertyName, propertyHandler);
-			}
-		}
-		return propertyHandler;
->>>>>>> a19d4deb
 	}
 
 	@Override
