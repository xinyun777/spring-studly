--- conflicted
+++ resolved
@@ -63,13 +63,7 @@
 		Gson gson = this.factory.getObject();
 		StringBean bean = new StringBean();
 		bean.setName("Jason");
-<<<<<<< HEAD
-		String result = gson.toJson(bean);
-		assertThat(result).contains("  \"name\": \"Jason\"");
-=======
-
 		assertThat(gson.toJson(bean)).contains("  \"name\": \"Jason\"");
->>>>>>> 69c8f8e9
 	}
 
 	@Test
@@ -134,16 +128,9 @@
 		cal.set(Calendar.DATE, 1);
 		Date date = cal.getTime();
 		bean.setDate(date);
-<<<<<<< HEAD
-		String result = gson.toJson(bean);
-		assertThat(result).startsWith("{\"date\":\"Jan 1, 2014");
-		assertThat(result).endsWith("12:00:00 AM\"}");
-=======
-
 		assertThat(gson.toJson(bean))
 				.startsWith("{\"date\":\"Jan 1, 2014")
 				.endsWith("12:00:00 AM\"}");
->>>>>>> 69c8f8e9
 	}
 
 	@Test
